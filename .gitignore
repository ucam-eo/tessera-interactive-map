/.venv
/*venv

*.egg-info
__pycache__
<<<<<<< HEAD
embeddings/
=======

.ipynb_checkpoints

# Session files
session/
session/**
>>>>>>> da84fe01
<|MERGE_RESOLUTION|>--- conflicted
+++ resolved
@@ -3,13 +3,10 @@
 
 *.egg-info
 __pycache__
-<<<<<<< HEAD
 embeddings/
-=======
 
 .ipynb_checkpoints
 
 # Session files
 session/
-session/**
->>>>>>> da84fe01
+session/**